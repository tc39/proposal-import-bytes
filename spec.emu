<!doctype html>
<meta charset="utf8">
<link rel="stylesheet" href="./spec.css">
<link rel="stylesheet" href="https://cdnjs.cloudflare.com/ajax/libs/highlight.js/8.4/styles/github.min.css">
<script src="./spec.js"></script>
<pre class="metadata">
title: Proposal Import Bytes
stage: 0
contributors: Steven, Guy Bedford
</pre>
<emu-intro id="intro">
  <h1>Proposal Import Bytes</h1>
  <p>See <a href="https://github.com/styfle/proposal-import-bytes/blob/main/README.md">the explainer</a> for information.</p>
  <emu-note type="editor">
    <p>This proposal is buit on top of the <a href="https://github.com/tc39/proposal-json-modules">JSON Modules</a> and <a href="https://github.com/tc39/proposal-immutable-arraybuffer">Immutable Array Buffer</a> proposals.</p>
  </emu-note>
</emu-intro>

<emu-clause id="sec-semantics">
  <h1>Semantics</h1>

  <emu-clause id="sec-HostLoadImportedModule" type="host-defined abstract operation">
    <h1>
      HostLoadImportedModule (
        _referrer_: a Script Record, a Cyclic Module Record, or a Realm Record,
        _moduleRequest_: a ModuleRequest Record,
        _hostDefined_: anything,
        _payload_: a GraphLoadingState Record or a PromiseCapability Record,
      ): ~unused~
    </h1>
    <dl class="header">
      <dt>description</dt>
      <dd></dd>
    </dl>

    <emu-note id="note-HostLoadImportedModule-referrer-Realm-Record">
      <p>An example of when _referrer_ can be a Realm Record is in a web browser host. There, if a user clicks on a control given by</p>

      <pre><code class="html">&lt;button type="button" onclick="import('./foo.mjs')"&gt;Click me&lt;/button&gt;</code></pre>

      <p>there will be no active script or module at the time the <emu-xref href="#sec-import-calls">`import()`</emu-xref> expression runs. More generally, this can happen in any situation where the host pushes execution contexts with *null* ScriptOrModule components onto the execution context stack.</p>
    </emu-note>

    <p>An implementation of HostLoadImportedModule must conform to the following requirements:</p>
    <ul>
      <li>
        The host environment must perform FinishLoadingImportedModule(_referrer_, _moduleRequest_, _payload_, _result_), where _result_ is either a normal completion containing the loaded Module Record or a throw completion, either synchronously or asynchronously.
      </li>
      <li>
        <p>If this operation is called multiple times with two (_referrer_, _moduleRequest_) pairs such that:</p>
        <ul>
          <li>the first _referrer_ is the same as the second _referrer_;</li>
          <li>the first _moduleRequest_.[[Specifier]] is the same as the second _moduleRequest_.[[Specifier]];</li>
          <li>ImportAttributesEqual(the first _moduleRequest_.[[Attributes]], the second _moduleRequest_.[[Attributes]]) is *true*;</li>
          <li>it performs FinishLoadingImportedModule(_referrer_, _moduleRequest_, _payload_, _result_) where _result_ is a normal completion,</li>
        </ul>
        <p>then it must perform FinishLoadingImportedModule(_referrer_, _moduleRequest_, _payload_, _result_) with the same _result_ each time.</p>
      </li>
      <li><p><del>If _moduleRequest_.[[Attributes]] has an entry _entry_ such that _entry_.[[Key]] is *"type"* and _entry_.[[Value]] is *"json"*, the host environment must perform FinishLoadingImportedModule(_referrer_, _moduleRequest_, _payload_, _result_), where _result_ is either the Completion Record returned by an invokation of ParseJSONModule or a throw completion.</del></p></li>
      <li><p><ins>If _moduleRequest_.[[Attributes]] has an entry _entry_ such that _entry_.[[Key]] is *"type"*, then</ins></p></li>
      <ol>
        <li><p><ins>Let _type_ be _entry_.[[Value]].</ins></p></li>
<<<<<<< HEAD
        <li><p><ins>If _type_ is *"json"*, the host environment must perform FinishLoadingImportedModule(_referrer_, _moduleRequest_, _payload_, _result_), where _result_ is either the Completion Record returned by an invocation of ParseJSONModule or a throw completion.</ins></p></li>
        <li><p><ins>If _type_ is *"buffer"*, the host environment must perform FinishLoadingImportedModule(_referrer_, _moduleRequest_, _payload_, _result_), where _result_ is either the Completion Record returned by an invocation of CreateBufferModule or a throw completion.</ins></p></li>
=======
        <li><p><ins>If _type_ is *"json"*, the host environment must perform FinishLoadingImportedModule(_referrer_, _moduleRequest_, _payload_, _result_), where _result_ is either the Completion Record returned by an invokation of ParseJSONModule or a throw completion.</ins></p></li>
        <li><p><ins>If _type_ is *"bytes"*, the host environment must perform FinishLoadingImportedModule(_referrer_, _moduleRequest_, _payload_, _result_), where _result_ is either the Completion Record returned by an invokation of CreateBytesModule or a throw completion.</ins></p></li>
>>>>>>> 24c9c8d6
      </ol>
      <li>
        The operation must treat _payload_ as an opaque value to be passed through to FinishLoadingImportedModule.
      </li>
    </ul>

    <p>The actual process performed is host-defined, but typically consists of performing whatever I/O operations are necessary to load the appropriate Module Record. Multiple different (_referrer_, _moduleRequest_.[[Specifer]], _moduleRequest_.[[Attributes]]) triples may map to the same Module Record instance. The actual mapping semantics is host-defined but typically a normalization process is applied to _specifier_ as part of the mapping process. A typical normalization process would include actions such as expansion of relative and abbreviated path specifiers.</p>

    <emu-note>
      <p>The above text implies that hosts *must* support JSON modules <ins>and bytes modules</ins> imported with `type: "json"` <ins>and `type: "bytes"` respectively </ins>(if it completes normally), but it doesn't prohibit hosts from supporting JSON modules imported with no type specified. Some environments (for example, web browsers) plan to require `with { type: "json" }`, and environments which want to restrict themselves to a compatible subset would do so as well.</p>
    </emu-note>

    <emu-note>
      <p>All of the import statements in the module graph that address the same JSON <ins>or bytes </ins>module may evaluate to the same mutable object.</p>
    </emu-note>
  </emu-clause>

  <emu-clause id="sec-synthetic-module-records">
    <h1>Synthetic Module Records</h1>

    <p>A <dfn variants="Synthetic Module Records">Synthetic Module Record</dfn> is used to represent information about a module that is defined by specifications. Its exports are derived from a pair of lists, of string keys and of ECMAScript values. The set of exported names is static, and determined at creation time (as an argument to CreateSyntheticModule), while the set of exported values can be changed over time using SetSyntheticModuleExport. It has no imports or dependencies.</p>

    <emu-note>A Synthetic Module Record could be used for defining a variety of module types: for example, built-in modules, or JSON modules, <ins>or bytes modules, </ins>or CSS modules.</emu-note>

    <p>In addition to the fields defined in <emu-xref href="#table-module-record-fields"></emu-xref> Synthetic Module Records have the additional fields listed in <emu-xref href="#table-synthetic-module-record-fields"></emu-xref>. Each of these fields is initially set in CreateSyntheticModule.</p>

    <emu-table id="table-synthetic-module-record-fields" caption="Additional Fields of Synthetic Module Records">
      <table>
        <thead>
          <th>Field Name</th>
          <th>Value Type</th>
          <th>Meaning</th>
        </thead>
        <tbody>
          <tr>
            <td>[[ExportNames]]</td>
            <td>List of String</td>
            <td>A List of all names that are exported.</td>
          </tr>
          <tr>
            <td>[[EvaluationSteps]]</td>
            <td>An Abstract Closure</td>
            <td>An Abstract Closure that will be performed upon evaluation of the module, taking the Synthetic Module Record as its sole argument. These will usually set up the exported values, by using SetSyntheticModuleExport. They must not modify [[ExportNames]]. They may return an abrupt completion.</td>
          </tr>
        </tbody>
      </table>
    </emu-table>

    <emu-clause id="sec-create-bytes-module" type="abstract operation">
      <h1>
        <ins>
          CreateBytesModule (
            _arrayBuffer_: an immutable ArrayBuffer or a SharedArrayBuffer
          ): either a normal completion containing a Synthetic Module Record or an abrupt completion
        </ins>
      </h1>
      <dl class="header">
        <dt>description</dt>
        <dd></dd>
      </dl>

      <emu-alg>
        1. Assert: IsImmutableBuffer(_arrayBuffer_) is *true*.
        1. Let _uint8Array_ be ! Construct(%Uint8Array%, « _arrayBuffer_ »).
        1. Return CreateDefaultExportSyntheticModule(_uint8Array_).
      </emu-alg>
    </emu-clause>
  </emu-clause>
  </emu-clause><|MERGE_RESOLUTION|>--- conflicted
+++ resolved
@@ -60,13 +60,8 @@
       <li><p><ins>If _moduleRequest_.[[Attributes]] has an entry _entry_ such that _entry_.[[Key]] is *"type"*, then</ins></p></li>
       <ol>
         <li><p><ins>Let _type_ be _entry_.[[Value]].</ins></p></li>
-<<<<<<< HEAD
         <li><p><ins>If _type_ is *"json"*, the host environment must perform FinishLoadingImportedModule(_referrer_, _moduleRequest_, _payload_, _result_), where _result_ is either the Completion Record returned by an invocation of ParseJSONModule or a throw completion.</ins></p></li>
-        <li><p><ins>If _type_ is *"buffer"*, the host environment must perform FinishLoadingImportedModule(_referrer_, _moduleRequest_, _payload_, _result_), where _result_ is either the Completion Record returned by an invocation of CreateBufferModule or a throw completion.</ins></p></li>
-=======
-        <li><p><ins>If _type_ is *"json"*, the host environment must perform FinishLoadingImportedModule(_referrer_, _moduleRequest_, _payload_, _result_), where _result_ is either the Completion Record returned by an invokation of ParseJSONModule or a throw completion.</ins></p></li>
-        <li><p><ins>If _type_ is *"bytes"*, the host environment must perform FinishLoadingImportedModule(_referrer_, _moduleRequest_, _payload_, _result_), where _result_ is either the Completion Record returned by an invokation of CreateBytesModule or a throw completion.</ins></p></li>
->>>>>>> 24c9c8d6
+        <li><p><ins>If _type_ is *"bytes"*, the host environment must perform FinishLoadingImportedModule(_referrer_, _moduleRequest_, _payload_, _result_), where _result_ is either the Completion Record returned by an invocation of CreateBytesModule or a throw completion.</ins></p></li>
       </ol>
       <li>
         The operation must treat _payload_ as an opaque value to be passed through to FinishLoadingImportedModule.
